*.ipynb linguist-documentation
<<<<<<< HEAD
.tar.gz filter=lfs diff=lfs merge=lfs -text
.zip filter=lfs diff=lfs merge=lfs -text
*.h5 filter=lfs diff=lfs merge=lfs -text
*.tar.gz filter=lfs diff=lfs merge=lfs -text
=======
*.tar.gz filter=lfs diff=lfs merge=lfs -text
*tar.gz filter=lfs diff=lfs merge=lfs -text
>>>>>>> e83852a0
<|MERGE_RESOLUTION|>--- conflicted
+++ resolved
@@ -1,10 +1,7 @@
 *.ipynb linguist-documentation
-<<<<<<< HEAD
 .tar.gz filter=lfs diff=lfs merge=lfs -text
 .zip filter=lfs diff=lfs merge=lfs -text
 *.h5 filter=lfs diff=lfs merge=lfs -text
 *.tar.gz filter=lfs diff=lfs merge=lfs -text
-=======
 *.tar.gz filter=lfs diff=lfs merge=lfs -text
-*tar.gz filter=lfs diff=lfs merge=lfs -text
->>>>>>> e83852a0
+*tar.gz filter=lfs diff=lfs merge=lfs -text